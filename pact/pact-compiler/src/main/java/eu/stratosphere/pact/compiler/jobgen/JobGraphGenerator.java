/***********************************************************************************************************************
 *
 * Copyright (C) 2010 by the Stratosphere project (http://stratosphere.eu)
 *
 * Licensed under the Apache License, Version 2.0 (the "License"); you may not use this file except in compliance with
 * the License. You may obtain a copy of the License at
 *
 *     http://www.apache.org/licenses/LICENSE-2.0
 *
 * Unless required by applicable law or agreed to in writing, software distributed under the License is distributed on
 * an "AS IS" BASIS, WITHOUT WARRANTIES OR CONDITIONS OF ANY KIND, either express or implied. See the License for the
 * specific language governing permissions and limitations under the License.
 *
 **********************************************************************************************************************/

package eu.stratosphere.pact.compiler.jobgen;

import java.util.ArrayList;
import java.util.HashMap;
import java.util.List;
import java.util.Map;

import org.apache.commons.logging.Log;
import org.apache.commons.logging.LogFactory;

import eu.stratosphere.nephele.configuration.Configuration;
import eu.stratosphere.nephele.io.channels.ChannelType;
import eu.stratosphere.nephele.io.compression.CompressionLevel;
import eu.stratosphere.nephele.jobgraph.AbstractJobOutputVertex;
import eu.stratosphere.nephele.jobgraph.AbstractJobVertex;
import eu.stratosphere.nephele.jobgraph.JobGraph;
import eu.stratosphere.nephele.jobgraph.JobGraphDefinitionException;
<<<<<<< HEAD
import eu.stratosphere.nephele.jobgraph.AbstractJobOutputVertex;
=======
import eu.stratosphere.nephele.jobgraph.JobInputVertex;
import eu.stratosphere.nephele.jobgraph.JobOutputVertex;
>>>>>>> 302fb446
import eu.stratosphere.nephele.jobgraph.JobTaskVertex;
import eu.stratosphere.pact.common.contract.AbstractPact;
import eu.stratosphere.pact.common.contract.CoGroupContract;
import eu.stratosphere.pact.common.contract.Contract;
import eu.stratosphere.pact.common.contract.GenericDataSink;
import eu.stratosphere.pact.common.contract.GenericDataSource;
import eu.stratosphere.pact.common.contract.MapContract;
import eu.stratosphere.pact.common.contract.MatchContract;
<<<<<<< HEAD
=======
import eu.stratosphere.pact.common.contract.ReduceContract;
>>>>>>> 302fb446
import eu.stratosphere.pact.common.plan.Visitor;
import eu.stratosphere.pact.common.type.Key;
import eu.stratosphere.pact.compiler.CompilerException;
import eu.stratosphere.pact.compiler.PactCompiler;
import eu.stratosphere.pact.compiler.plan.CoGroupNode;
import eu.stratosphere.pact.compiler.plan.CombinerNode;
import eu.stratosphere.pact.compiler.plan.DataSinkNode;
import eu.stratosphere.pact.compiler.plan.DataSourceNode;
import eu.stratosphere.pact.compiler.plan.MapNode;
import eu.stratosphere.pact.compiler.plan.MatchNode;
import eu.stratosphere.pact.compiler.plan.OptimizedPlan;
import eu.stratosphere.pact.compiler.plan.OptimizerNode;
import eu.stratosphere.pact.compiler.plan.PactConnection;
import eu.stratosphere.pact.compiler.plan.ReduceNode;
import eu.stratosphere.pact.runtime.task.CoGroupTask;
import eu.stratosphere.pact.runtime.task.CombineTask;
import eu.stratosphere.pact.runtime.task.CrossTask;
import eu.stratosphere.pact.runtime.task.DataSinkTask;
import eu.stratosphere.pact.runtime.task.DataSourceTask;
import eu.stratosphere.pact.runtime.task.HistogramTask;
import eu.stratosphere.pact.runtime.task.MapTask;
import eu.stratosphere.pact.runtime.task.MatchTask;
import eu.stratosphere.pact.runtime.task.PartitionTask;
import eu.stratosphere.pact.runtime.task.ReduceTask;
import eu.stratosphere.pact.runtime.task.SampleTask;
import eu.stratosphere.pact.runtime.task.SelfMatchTask;
import eu.stratosphere.pact.runtime.task.TempTask;
import eu.stratosphere.pact.runtime.task.chaining.ChainedCombineTask;
import eu.stratosphere.pact.runtime.task.chaining.ChainedMapTask;
import eu.stratosphere.pact.runtime.task.chaining.ChainedTask;
import eu.stratosphere.pact.runtime.task.util.OutputEmitter.ShipStrategy;
import eu.stratosphere.pact.runtime.task.util.TaskConfig;
import eu.stratosphere.pact.runtime.task.util.TaskConfig.LocalStrategy;

/**
 * This component translates an optimized PACT plan into a nephele schedule. The
 * translation is a one to one mapping, setting and configuring all nephele
 * parameters. The parameters are set with with values that are either indicated
 * in the PACT program directly, are set by the PACT compiler, or with default values.
 * 
 * @author Fabian Hueske (fabian.hueske@tu-berlin.de)
 * @author Stephan Ewen (stephan.ewen@tu-berlin.de)
 */
public class JobGraphGenerator implements Visitor<OptimizerNode> {
	
	private static final Log LOG = LogFactory.getLog(JobGraphGenerator.class);
	
	private static final int DEFAULT_MERGE_FACTOR = 64; // the number of streams to merge at once
	
	// ------------------------------------------------------------------------

	private JobGraph jobGraph; // the job that is currently built

	private Map<OptimizerNode, AbstractJobVertex> vertices; // a map from optimizer nodes to nephele vertices
	
	private Map<OptimizerNode, TaskInChain> chainedTasks; // a map from optimizer nodes to nephele vertices
	
	private List<TaskInChain> chainedTasksInSequence;
	
	private List<AbstractJobVertex> auxVertices; // auxiliary vertices which are added during job graph generation

	private AbstractJobVertex maxDegreeVertex; // the vertex with the highest degree of parallelism

	private JobTaskVertex histogramVertex; // the latest generated histogramVertex
	private int numberOfHistogramInputs = 0;
	
	
	// ------------------------------------------------------------------------

	/**
	 * Creates a new job graph generator that uses the default values for its resource configuration.
	 */
	public JobGraphGenerator() {
	}

	/**
	 * Translates a {@link eu.stratosphere.pact.compiler.plan.OptimizedPlan} into a
	 * {@link eu.stratosphere.nephele.jobgraph.JobGraph}.
	 * This is an 1-to-1 mapping. No optimization whatsoever is applied.
	 * 
	 * @param pactPlan
	 *        Optimized PACT plan that is translated into a JobGraph.
	 * @return JobGraph generated from PACT plan.
	 */
	public JobGraph compileJobGraph(OptimizedPlan pactPlan)
	{
		this.jobGraph = new JobGraph(pactPlan.getJobName());
		this.vertices = new HashMap<OptimizerNode, AbstractJobVertex>();
		this.chainedTasks = new HashMap<OptimizerNode, TaskInChain>();
		this.chainedTasksInSequence = new ArrayList<TaskInChain>();
		this.auxVertices = new ArrayList<AbstractJobVertex>();
		this.maxDegreeVertex = null;
		
		// set Nephele JobGraph config
		pactPlan.getPlanConfiguration().extractNepheleConfiguration(this.jobGraph.getJobConfiguration());
		
		// generate Nephele job graph
		pactPlan.accept(this);
		
		// now that the traversal is done, we have the chained tasks write their configs into their
		// parents' configurations
		for (int i = 0; i < this.chainedTasksInSequence.size(); i++) {
			TaskInChain tic = this.chainedTasksInSequence.get(i);
			TaskConfig t = new TaskConfig(tic.getContainingVertex().getConfiguration());
			t.addChainedTask(tic.getChainedTask(), tic.getTaskConfig(), tic.getTaskName());
		}

		// now that all have been created, make sure that all share their instances with the one
		// with the highest degree of parallelism
		if (pactPlan.getInstanceTypeName() != null) {
			this.maxDegreeVertex.setInstanceType(pactPlan.getInstanceTypeName());
		} else {
			LOG.warn("No instance type assigned to Nephele JobVertex.");
		}
		for (AbstractJobVertex vertex : this.vertices.values()) {
			if (vertex == this.maxDegreeVertex) {
				continue;
			}
			vertex.setVertexToShareInstancesWith(this.maxDegreeVertex);
		}
		
		for (AbstractJobVertex vertex : this.auxVertices) {
			if (vertex == this.maxDegreeVertex) {
				continue;
			}
			vertex.setVertexToShareInstancesWith(this.maxDegreeVertex);
		}
		

		JobGraph graph = this.jobGraph;

		// release all references again
		this.maxDegreeVertex = null;
		this.vertices = null;
		this.chainedTasks = null;
		this.chainedTasksInSequence = null;
		this.auxVertices = null;
		this.jobGraph = null;

		// return job graph
		return graph;
	}
	
	/**
	 * This methods implements the pre-visiting during a depth-first traversal. It create the job vertex and
	 * sets local strategy.
	 * 
	 * @param node
	 *        The node that is currently processed.
	 * @return True, if the visitor should descend to the node's children, false if not.
	 * @see eu.stratosphere.pact.common.plan.Visitor#preVisit(eu.stratosphere.pact.common.plan.Visitable)
	 */
	@Override
	public boolean preVisit(OptimizerNode node)
	{
		// check if we have visited this node before. in non-tree graphs, this happens
		if (this.vertices.containsKey(node) || this.chainedTasks.containsKey(node)) {
			// return false to prevent further descend
			return false;
		}

		// the vertex to be created for the current node
		final AbstractJobVertex vertex;

		try {
			switch (node.getPactType()) {
			case Map:
				vertex = generateMapVertex(node);
				break;
			case Reduce:
				if (node instanceof ReduceNode) {
					vertex = generateReduceVertex((ReduceNode) node);
				} else if (node instanceof CombinerNode) {
					vertex = generateCombineVertex((CombinerNode) node);
				} else {
					throw new CompilerException("Wrong node type for PACT type 'Reduce': " + node.getClass().getName());
				}
				break;
			case Match:
				vertex = generateMatchVertex(node);
				break;
			case Cross:
				vertex = generateCrossVertex(node);
				break;
			case Cogroup:
				vertex = generateCoGroupVertex(node);
				break;
			case DataSource:
				vertex = generateDataSourceVertex(node);
				break;
			case DataSink:
				vertex = generateDataSinkVertex(node);
				break;
			default:
				throw new Exception("Unknown PACT type: " + node.getPactType());
			}
		}
		catch (Exception e) {
			throw new CompilerException(
				"An error occurred while translating the optimized plan to a nephele JobGraph: " + e.getMessage(), e);
		}
		
		// check if a vertex was created, or if it was chained
		if (vertex != null) {
			// set degree of parallelism
			int pd = node.getDegreeOfParallelism();
			vertex.setNumberOfSubtasks(pd);
	
			// check whether this is the vertex with the highest degree of parallelism
			if (this.maxDegreeVertex == null || this.maxDegreeVertex.getNumberOfSubtasks() < pd) {
				this.maxDegreeVertex = vertex;
			}
	
			// set the number of tasks per instance
			if (node.getInstancesPerMachine() >= 1) {
				vertex.setNumberOfSubtasksPerInstance(node.getInstancesPerMachine());
			}
	
			// store in the map
			this.vertices.put(node, vertex);
		}

		// returning true causes deeper descend
		return true;
	}

	/**
	 * This method implements the post-visit during the depth-first traversal. When the post visit happens,
	 * all of the descendants have been processed, so this method connects all of the current node's
	 * predecessors to the current node.
	 * 
	 * @param node
	 *        The node currently processed during the post-visit.
	 * @see eu.stratosphere.pact.common.plan.Visitor#postVisit(eu.stratosphere.pact.common.plan.Visitable)
	 */
	@Override
	public void postVisit(OptimizerNode node)
	{
		try {
			// get pact vertex
			AbstractJobVertex inputVertex = this.vertices.get(node);
			List<List<PactConnection>> incomingConns = node.getIncomingConnections();

			if (incomingConns == null) {
				// data source
				return;
			}

<<<<<<< HEAD
			for (int i = 0; i < incomingConns.size(); i++)
			{
				final PactConnection connection = incomingConns.get(i);
				// get parent vertex
				AbstractJobVertex outputVertex = this.vertices.get(connection.getSourcePact());
				if (outputVertex == null) {
					throw new Exception("Parent vertex was not initialized");
				}

				switch (connection.getShipStrategy()) {
				case FORWARD:
					connectWithForwardStrategy(connection, i, outputVertex, inputVertex);
					break;
				case PARTITION_LOCAL_HASH:
				case PARTITION_HASH:
					connectWithPartitionStrategy(connection, i, outputVertex, inputVertex);
					break;
				case BROADCAST:
					connectWithBroadcastStrategy(connection, i, outputVertex, inputVertex);
					break;
				case PARTITION_RANGE:
					if(isDistributionGiven(connection)) {
						connectWithGivenDistributionPartitionRangeStrategy(connection, outputVertex, inputVertex);
=======
			// check whether this node has its own task, or is chained to another one
			if (inputVertex == null) {

				// node's task is chained in another task
				if (incomingConns.size() != 1) {
					throw new IllegalStateException("Chained task with more than one input!");
				}
				List<PactConnection> connections = incomingConns.get(0);
				if(connections.size() != 1) {
					throw new IllegalStateException("Chained task with more than one input!");
				}

				final TaskInChain chainedTask = this.chainedTasks.get(node);
				AbstractJobVertex container = chainedTask.getContainingVertex();
				
				if (container == null) {
					final PactConnection connection = connections.get(0);
					final OptimizerNode sourceNode = connection.getSourcePact();
					container = this.vertices.get(sourceNode);
					if (container == null) {
						// predecessor is itself chained
						container = this.chainedTasks.get(sourceNode).getContainingVertex();
						if (container == null)
							throw new IllegalStateException("Chained task predecessor has not been assigned its containing vertex.");
					} else {
						// predecessor is a proper task job vertex and this is the first chained task. add a forward connection entry.
						new TaskConfig(container.getConfiguration()).addOutputShipStrategy(ShipStrategy.FORWARD);
					}
					chainedTask.setContainingVertex(container);
				}
				
				this.chainedTasksInSequence.add(chainedTask);
				return;
			}
			
			// this task it not chained.
			final TaskConfig inputVertexConfig = new TaskConfig(inputVertex.getConfiguration());

			int inputIndex = 1;
			for(List<PactConnection> cl : incomingConns) {
				boolean firstRun = true;
				
				for (PactConnection connection : cl) {
					final OptimizerNode sourceNode = connection.getSourcePact();
					AbstractJobVertex outputVertex = this.vertices.get(sourceNode);
					TaskConfig outputVertexConfig;

					if (outputVertex == null) {
						// this predecessor is chained to another task
						final TaskInChain chainedTask = this.chainedTasks.get(sourceNode);
						if (chainedTask.getContainingVertex() == null)
							throw new IllegalStateException("Chained task predecessor has not been assigned its containing vertex.");
						outputVertex = chainedTask.getContainingVertex();
						outputVertexConfig = chainedTask.getTaskConfig();
>>>>>>> 302fb446
					} else {
						outputVertexConfig = new TaskConfig(outputVertex.getConfiguration());
					}

	
					switch (connection.getShipStrategy()) {
					case FORWARD:
						connectWithForwardStrategy(connection, inputIndex, outputVertex, outputVertexConfig, inputVertex, inputVertexConfig);
						break;
					case PARTITION_LOCAL_HASH:
					case PARTITION_HASH:
						connectWithPartitionStrategy(connection, inputIndex, outputVertex, outputVertexConfig, inputVertex, inputVertexConfig);
						break;
					case BROADCAST:
						connectWithBroadcastStrategy(connection, inputIndex, outputVertex, outputVertexConfig, inputVertex, inputVertexConfig);
						break;
					case PARTITION_RANGE:
						if (isDistributionGiven(connection)) {
							connectWithGivenDistributionPartitionRangeStrategy(connection, inputIndex, outputVertex, outputVertexConfig, inputVertex, inputVertexConfig);
						} else {
							connectWithSamplingPartitionRangeStrategy(connection, inputIndex, outputVertex, outputVertexConfig, inputVertex, inputVertexConfig, firstRun);
						}
						break;
					case SFR:
						connectWithSFRStrategy(connection, inputIndex, outputVertex, outputVertexConfig, inputVertex, inputVertexConfig);
					default:
						throw new Exception("Invalid ship strategy: " + connection.getShipStrategy());
					}
					
					firstRun = false;
				}
				
				++inputIndex;
			}
		}
		catch (Exception e) {
			throw new CompilerException(
				"An error occurred while translating the optimized plan to a nephele JobGraph: " + e.getMessage(), e);
		}
	}
	
	// ------------------------------------------------------------------------
	// Methods for creating individual vertices
	// ------------------------------------------------------------------------

	private boolean isDistributionGiven(PactConnection connection) {
		return (connection.getTargetPact().getPactContract().getCompilerHints().getInputDistributionClass() != null);
	}
	
	/**
	 * @param mapNode
	 * @return
	 * @throws CompilerException
	 */
	private JobTaskVertex generateMapVertex(OptimizerNode mapNode) throws CompilerException
	{
<<<<<<< HEAD
		MapContract mc = ((MapNode) mapNode).getPactContract();
		
		// create task vertex
		JobTaskVertex mapVertex = new JobTaskVertex(mapNode.getPactContract().getName(), this.jobGraph);
		// set task class
		mapVertex.setTaskClass(MapTask.class);

		// get task configuration object
		TaskConfig mapConfig = new TaskConfig(mapVertex.getConfiguration());
		// set user code class
		mapConfig.setStubClass(mc.getUserCodeClass());

=======
		final MapContract mc = ((MapNode) mapNode).getPactContract();
		final JobTaskVertex mapVertex;
		final TaskConfig mapConfig;
		
		if (isChainable(mapNode)) {
			mapVertex = null;
			mapConfig = new TaskConfig(new Configuration());
			
			this.chainedTasks.put(mapNode, new TaskInChain(ChainedMapTask.class, mapConfig, mc.getName()));
		}
		else {
			// create task vertex
			mapVertex = new JobTaskVertex(mapNode.getPactContract().getName(), this.jobGraph);
			// set task class
			mapVertex.setTaskClass(MapTask.class);
			// get task configuration object
			mapConfig = new TaskConfig(mapVertex.getConfiguration());
		}
		
		// set user code class
		mapConfig.setStubClass(mc.getUserCodeClass());
	
>>>>>>> 302fb446
		// set local strategy
		switch (mapNode.getLocalStrategy()) {
		case NONE:
			mapConfig.setLocalStrategy(LocalStrategy.NONE);
			break;
		default:
			throw new CompilerException("Invalid local strategy for 'Map' (" + mapNode.getName() + "): "
				+ mapNode.getLocalStrategy());
		}
	
		// forward stub parameters to task and stub
		mapConfig.setStubParameters(mapNode.getPactContract().getParameters());

		return mapVertex;
	}

	/**
	 * @param combineNode
	 * @return
	 * @throws CompilerException
	 */
	private JobTaskVertex generateCombineVertex(CombinerNode combineNode) throws CompilerException
	{
		final ReduceContract rc = combineNode.getPactContract();
		final JobTaskVertex combineVertex;
		final TaskConfig combineConfig;
		
		// check if the combiner is chained
		if (isChainable(combineNode)) {
			combineVertex = null;
			combineConfig = new TaskConfig(new Configuration());
			this.chainedTasks.put(combineNode, new TaskInChain(ChainedCombineTask.class,
											combineConfig, "Combiner for " + rc.getName()));
		} else {
			combineVertex = new JobTaskVertex("Combiner for " + combineNode.getPactContract().getName(), this.jobGraph);
			combineVertex.setTaskClass(CombineTask.class);
			combineConfig = new TaskConfig(combineVertex.getConfiguration());
		}
		
		combineConfig.setStubClass(combineNode.getPactContract().getUserCodeClass());

		// we have currently only one strategy for combiners
		combineConfig.setLocalStrategy(LocalStrategy.COMBININGSORT);
		combineConfig.setLocalStrategyKeyTypes(0, combineNode.getPactContract().getKeyColumnNumbers(0));
		combineConfig.setLocalStrategyKeyTypes(combineNode.getPactContract().getKeyClasses());

		// assign the memory
		assignMemory(combineConfig, combineNode.getMemoryPerTask());

		// forward stub parameters to task and stub
		combineConfig.setStubParameters(combineNode.getPactContract().getParameters());

		return combineVertex;
	}

	/**
	 * @param reduceNode
	 * @return
	 * @throws CompilerException
	 */
	private JobTaskVertex generateReduceVertex(ReduceNode reduceNode) throws CompilerException
	{
		// create task vertex
		JobTaskVertex reduceVertex = new JobTaskVertex(reduceNode.getPactContract().getName(), this.jobGraph);
		// set task class
		reduceVertex.setTaskClass(ReduceTask.class);

		// get task configuration object
		TaskConfig reduceConfig = new TaskConfig(reduceVertex.getConfiguration());
		// set user code class
		reduceConfig.setStubClass(reduceNode.getPactContract().getUserCodeClass());

		// set local strategy
		switch (reduceNode.getLocalStrategy()) {
		case SORT:
			reduceConfig.setLocalStrategy(LocalStrategy.SORT);
			reduceConfig.setLocalStrategyKeyTypes(0, reduceNode.getPactContract().getKeyColumnNumbers(0));
			reduceConfig.setLocalStrategyKeyTypes(reduceNode.getPactContract().getKeyClasses());
			break;
		case COMBININGSORT:
			reduceConfig.setLocalStrategy(LocalStrategy.COMBININGSORT);
			reduceConfig.setLocalStrategyKeyTypes(0, reduceNode.getPactContract().getKeyColumnNumbers(0));
			reduceConfig.setLocalStrategyKeyTypes(reduceNode.getPactContract().getKeyClasses());
			break;
		case NONE:
			reduceConfig.setLocalStrategy(LocalStrategy.NONE);
			break;
		default:
			throw new CompilerException("Invalid local strategy for 'Reduce' (" + reduceNode.getName() + "): "
				+ reduceNode.getLocalStrategy());
		}

		// assign the memory
		assignMemory(reduceConfig, reduceNode.getMemoryPerTask());

		// forward stub parameters to task and stub
		reduceConfig.setStubParameters(reduceNode.getPactContract().getParameters());

		return reduceVertex;
	}

	/**
	 * @param matchNode
	 * @return
	 * @throws CompilerException
	 */
	private JobTaskVertex generateMatchVertex(OptimizerNode matchNode) throws CompilerException
	{
		MatchContract matchContract = ((MatchNode) matchNode).getPactContract();
		
		// create task vertex
		JobTaskVertex matchVertex = new JobTaskVertex(matchNode.getPactContract().getName(), this.jobGraph);
		
		// get task configuration object
		TaskConfig matchConfig = new TaskConfig(matchVertex.getConfiguration());
		
		matchConfig.setStubClass(matchNode.getPactContract().getUserCodeClass());
		
		matchConfig.setLocalStrategyKeyTypes(matchContract.getKeyClasses());
		matchConfig.setLocalStrategyKeyTypes(0, matchContract.getKeyColumnNumbers(0));
		matchConfig.setLocalStrategyKeyTypes(1, matchContract.getKeyColumnNumbers(1));

		switch (matchNode.getLocalStrategy())
		{
		case SORT_BOTH_MERGE:
			matchVertex.setTaskClass(MatchTask.class);
			matchConfig.setLocalStrategy(LocalStrategy.SORT_BOTH_MERGE);
			break;
		case SORT_FIRST_MERGE:
			matchVertex.setTaskClass(MatchTask.class);
			matchConfig.setLocalStrategy(LocalStrategy.SORT_FIRST_MERGE);
			break;
		case SORT_SECOND_MERGE:
			matchVertex.setTaskClass(MatchTask.class);
			matchConfig.setLocalStrategy(LocalStrategy.SORT_SECOND_MERGE);
			break;
		case MERGE:
			matchVertex.setTaskClass(MatchTask.class);
			matchConfig.setLocalStrategy(LocalStrategy.MERGE);
			break;
		case HYBRIDHASH_FIRST:
			matchVertex.setTaskClass(MatchTask.class);
			matchConfig.setLocalStrategy(LocalStrategy.HYBRIDHASH_FIRST);
			break;
		case HYBRIDHASH_SECOND:
			matchVertex.setTaskClass(MatchTask.class);
			matchConfig.setLocalStrategy(LocalStrategy.HYBRIDHASH_SECOND);
			break;
		case MMHASH_FIRST:
			matchVertex.setTaskClass(MatchTask.class);
			matchConfig.setLocalStrategy(LocalStrategy.MMHASH_FIRST);
			break;
		case MMHASH_SECOND:
			matchVertex.setTaskClass(MatchTask.class);
			matchConfig.setLocalStrategy(LocalStrategy.MMHASH_SECOND);
			break;
		case SORT_SELF_NESTEDLOOP:
			matchVertex.setTaskClass(SelfMatchTask.class);
			matchConfig.setLocalStrategy(LocalStrategy.SORT_SELF_NESTEDLOOP);
			break;
		case SELF_NESTEDLOOP:
			matchVertex.setTaskClass(SelfMatchTask.class);
			matchConfig.setLocalStrategy(LocalStrategy.SELF_NESTEDLOOP);
			break;
		default:
			throw new CompilerException("Invalid local strategy for 'Match' (" + matchNode.getName() + "): "
				+ matchNode.getLocalStrategy());
		}

		// assign the memory
		assignMemory(matchConfig, matchNode.getMemoryPerTask());

		// forward stub parameters to task and stub
		matchConfig.setStubParameters(matchNode.getPactContract().getParameters());

		return matchVertex;
	}

	/**
	 * @param crossNode
	 * @return
	 * @throws CompilerException
	 */
	private JobTaskVertex generateCrossVertex(OptimizerNode crossNode) throws CompilerException {
		// create task vertex
		JobTaskVertex crossVertex = new JobTaskVertex(crossNode.getPactContract().getName(), this.jobGraph);
		// set task class
		crossVertex.setTaskClass(CrossTask.class);

		// get task configuration object
		TaskConfig crossConfig = new TaskConfig(crossVertex.getConfiguration());
		// set user code class
		crossConfig.setStubClass(crossNode.getPactContract().getUserCodeClass());

		// set local strategy
		switch (crossNode.getLocalStrategy()) {
		case NESTEDLOOP_BLOCKED_OUTER_FIRST:
			crossConfig.setLocalStrategy(LocalStrategy.NESTEDLOOP_BLOCKED_OUTER_FIRST);
			break;
		case NESTEDLOOP_BLOCKED_OUTER_SECOND:
			crossConfig.setLocalStrategy(LocalStrategy.NESTEDLOOP_BLOCKED_OUTER_SECOND);
			break;
		case NESTEDLOOP_STREAMED_OUTER_FIRST:
			crossConfig.setLocalStrategy(LocalStrategy.NESTEDLOOP_STREAMED_OUTER_FIRST);
			break;
		case NESTEDLOOP_STREAMED_OUTER_SECOND:
			crossConfig.setLocalStrategy(LocalStrategy.NESTEDLOOP_STREAMED_OUTER_SECOND);
			break;
		default:
			throw new CompilerException("Invalid local strategy for 'Cross' (" + crossNode.getName() + "): "
				+ crossNode.getLocalStrategy());
		}

		assignMemory(crossConfig, crossNode.getMemoryPerTask());

		// forward stub parameters to task and stub
		crossConfig.setStubParameters(crossNode.getPactContract().getParameters());

		return crossVertex;
	}

	/**
	 * @param coGroupNode
	 * @return
	 * @throws CompilerException
	 */
	private JobTaskVertex generateCoGroupVertex(OptimizerNode coGroupNode) throws CompilerException {

		CoGroupContract coGroupContract = ((CoGroupNode) coGroupNode).getPactContract();
		
		// create task vertex
		JobTaskVertex coGroupVertex = new JobTaskVertex(coGroupNode.getPactContract().getName(), this.jobGraph);
		// set task class
		coGroupVertex.setTaskClass(CoGroupTask.class);

		// get task configuration object
		TaskConfig coGroupConfig = new TaskConfig(coGroupVertex.getConfiguration());
		// set user code class
		coGroupConfig.setStubClass(coGroupNode.getPactContract().getUserCodeClass());
		
		coGroupConfig.setLocalStrategyKeyTypes(coGroupContract.getKeyClasses());
		coGroupConfig.setLocalStrategyKeyTypes(0, coGroupContract.getKeyColumnNumbers(0));
		coGroupConfig.setLocalStrategyKeyTypes(1, coGroupContract.getKeyColumnNumbers(1));

		// set local strategy
		switch (coGroupNode.getLocalStrategy()) {
		case SORT_BOTH_MERGE:
			coGroupConfig.setLocalStrategy(LocalStrategy.SORT_BOTH_MERGE);
			break;
		case SORT_FIRST_MERGE:
			coGroupConfig.setLocalStrategy(LocalStrategy.SORT_FIRST_MERGE);
			break;
		case SORT_SECOND_MERGE:
			coGroupConfig.setLocalStrategy(LocalStrategy.SORT_SECOND_MERGE);
			break;
		case MERGE:
			coGroupConfig.setLocalStrategy(LocalStrategy.MERGE);
			break;
		default:
			throw new CompilerException("Invalid local strategy for 'CoGroup' (" + coGroupNode.getName() + "): "
				+ coGroupNode.getLocalStrategy());
		}

		// assign the memory
		assignMemory(coGroupConfig, coGroupNode.getMemoryPerTask());

		// forward stub parameters to task and stub
		coGroupConfig.setStubParameters(coGroupNode.getPactContract().getParameters());

		return coGroupVertex;
	}

	/**
	 * @param sourceNode
	 * @return
	 * @throws CompilerException
	 */
	private JobInputVertex generateDataSourceVertex(OptimizerNode sourceNode) throws CompilerException
	{
		DataSourceNode dsn = (DataSourceNode) sourceNode;
		GenericDataSource<?> contract = dsn.getPactContract();

		// create task vertex
		JobInputVertex sourceVertex = new JobInputVertex(contract.getName(), this.jobGraph);
		// set task class
		sourceVertex.setInputClass(DataSourceTask.class);

		// get task configuration object
		TaskConfig sourceConfig = new TaskConfig(sourceVertex.getConfiguration());
		// set user code class
		sourceConfig.setStubClass(contract.getUserCodeClass());
		// forward stub parameters to task and data format
		sourceConfig.setStubParameters(contract.getParameters());

		// set local strategy
		switch (sourceNode.getLocalStrategy()) {
		case NONE:
			sourceConfig.setLocalStrategy(LocalStrategy.NONE);
			break;
		default:
			throw new CompilerException("Invalid local strategy for 'DataSource'(" + sourceNode.getName() + "): "
				+ sourceNode.getLocalStrategy());
		}

		return sourceVertex;
	}

	/**
	 * @param sinkNode
	 * @return
	 * @throws CompilerException
	 */
	private AbstractJobOutputVertex generateDataSinkVertex(OptimizerNode sinkNode) throws CompilerException
	{
		DataSinkNode sNode = (DataSinkNode) sinkNode;
		GenericDataSink sinkContract = sNode.getPactContract();
		
		// create task vertex
		JobOutputVertex sinkVertex = new JobOutputVertex(sinkNode.getPactContract().getName(), this.jobGraph);
		// set task class
		sinkVertex.setOutputClass(DataSinkTask.class);
		
		// set the degree-of-parallelism into the config to have it available during the output path checking.
		sinkVertex.getConfiguration().setInteger(DataSinkTask.DEGREE_OF_PARALLELISM_KEY, sinkNode.getDegreeOfParallelism());
		// set the sort order into config (can also be NONE)
		sinkVertex.getConfiguration().setString(DataSinkTask.SORT_ORDER, sinkNode.getLocalProperties().getKeyOrder().name());
		// get task configuration object
		TaskConfig sinkConfig = new TaskConfig(sinkVertex.getConfiguration());
		// set user code class
		sinkConfig.setStubClass(sinkContract.getUserCodeClass());
		// forward stub parameters to task and data format
		sinkConfig.setStubParameters(sinkContract.getParameters());

		// set local strategy
		switch (sinkNode.getLocalStrategy()) {
		case NONE:
			sinkConfig.setLocalStrategy(LocalStrategy.NONE);
			break;
		case SORT:
			sinkConfig.setLocalStrategy(LocalStrategy.SORT);
			break;
		default:
			throw new CompilerException("Invalid local strategy for 'DataSink' (" + sinkNode.getName() + "): "
				+ sinkNode.getLocalStrategy());
		}

		//HACK: Copied from Reduce task, is memory always assigned even if not needed?
		//		could be same problem in reduce task
		assignMemory(sinkConfig, sinkNode.getMemoryPerTask());
		return sinkVertex;
	}

	/**
	 * @param stubClass
	 * @param dop
	 * @return
	 */
	private JobTaskVertex generateTempVertex(Class<?> stubClass, int dop, int instancesPerMachine) {
		// create task vertex
		JobTaskVertex tempVertex = new JobTaskVertex("TempVertex", this.jobGraph);
		// set task class
		tempVertex.setTaskClass(TempTask.class);

		// get task configuration object
		TaskConfig tempConfig = new TaskConfig(tempVertex.getConfiguration());
		// set key and value classes
		tempConfig.setStubClass(stubClass);

		assignMemory(tempConfig, PactCompiler.DEFAULT_TEMP_TASK_MEMORY);

		// set degree of parallelism
		tempVertex.setNumberOfSubtasks(dop);
		tempVertex.setNumberOfSubtasksPerInstance(instancesPerMachine);

		return tempVertex;
	}

	// ------------------------------------------------------------------------
	// Connecting Vertices
	// ------------------------------------------------------------------------

	/**
	 * @param connection
	 * @param outputVertex
	 * @param inputVertex
	 * @throws CompilerException
	 */
	private void connectWithForwardStrategy(PactConnection connection, int inputNumber,
<<<<<<< HEAD
			AbstractJobVertex outputVertex,	AbstractJobVertex inputVertex)
	throws CompilerException, JobGraphDefinitionException {
		// TODO: currently we do a 1-to-1 mapping one the same instance. Hence, we use INMEMORY channels
		// We should add the possibility to distribute the load to multiple machines (one local, x remote)

=======
			final AbstractJobVertex outputVertex, final TaskConfig outputConfig,
			final AbstractJobVertex inputVertex, final TaskConfig inputConfig)
	throws CompilerException, JobGraphDefinitionException
	{
>>>>>>> 302fb446
		// check if shipStrategy suits child
		switch (connection.getTargetPact().getPactType()) {
		case Map:		// ok (Default)
		case Reduce:	// ok (Partitioning exists already)
		case Match: 	// ok (Partitioning exist already or forward for broadcast)
		case Cross:		// ok (Forward for non-broadcasted  side)
		case Cogroup:	// ok (Partitioning exist already)
		case DataSink:	// ok
			break;
		default:
			throw new CompilerException("ShipStrategy " + connection.getShipStrategy().name() + " does not suit PACT "
				+ connection.getTargetPact().getPactType().name());
		}

<<<<<<< HEAD
		connectJobVertices(connection, inputNumber, outputVertex, inputVertex);

=======
		connectJobVertices(connection, inputNumber, outputVertex, outputConfig, inputVertex, inputConfig);
>>>>>>> 302fb446
	}

	/**
	 * @param connection
	 * @param outputVertex
	 * @param inputVertex
	 * @throws CompilerException
	 * @throws JobGraphDefinitionException
	 */
	private void connectWithPartitionStrategy(PactConnection connection, int inputNumber,
<<<<<<< HEAD
			AbstractJobVertex outputVertex,	AbstractJobVertex inputVertex)
=======
			final AbstractJobVertex outputVertex, final TaskConfig outputConfig,
			final AbstractJobVertex inputVertex, final TaskConfig inputConfig)
>>>>>>> 302fb446
	throws CompilerException, JobGraphDefinitionException
	{
		// check if shipStrategy suits child
		switch (connection.getTargetPact().getPactType())
		{
<<<<<<< HEAD
		case Map:
			// ok (Partitioning before map increases data volume)
		case Reduce:
			// ok (Default)
		case Match:
			// ok (Partitioning exist already or forward for broadcast)
		case Cross:
			// ok (Partitioning with broadcast before cross increases data volume)
		case Cogroup:
			// ok (Default)
		case DataSink:
			// ok
=======
		case Map:		// ok (Partitioning before map increases data volume)
		case Reduce:	// ok (Default)
		case Match:		// ok (Partitioning exist already or forward for broadcast)
		case Cross:		// ok (Partitioning with broadcast before cross increases data volume)
		case Cogroup:	// ok (Default)
		case DataSink:	// ok
>>>>>>> 302fb446
			break;
		default:
			throw new CompilerException("ShipStrategy " + connection.getShipStrategy().name() + " does not suit PACT "
				+ connection.getTargetPact().getPactType().name());
		}
<<<<<<< HEAD

		connectJobVertices(connection, inputNumber, outputVertex, inputVertex);
=======
		connectJobVertices(connection, inputNumber, outputVertex, outputConfig, inputVertex, inputConfig);
>>>>>>> 302fb446
	}

	/**
	 * @param connection
	 * @param outputVertex
	 * @param inputVertex
	 * @throws CompilerException
	 * @throws JobGraphDefinitionException
	 */
	private void connectWithBroadcastStrategy(PactConnection connection, int inputNumber,
<<<<<<< HEAD
			AbstractJobVertex outputVertex,	AbstractJobVertex inputVertex)
=======
			final AbstractJobVertex outputVertex, final TaskConfig outputConfig,
			final AbstractJobVertex inputVertex, final TaskConfig inputConfig)
>>>>>>> 302fb446
	throws CompilerException, JobGraphDefinitionException
	{
		// check if shipStrategy suits child
		switch (connection.getTargetPact().getPactType()) {
		case Match:		// ok (Broadcast)
		case Cross:		// ok (Broadcast)
			break;
		default:
			throw new CompilerException("ShipStrategy " + connection.getShipStrategy().name() + " does not suit PACT "
				+ connection.getTargetPact().getPactType().name());
		}

<<<<<<< HEAD
		connectJobVertices(connection, inputNumber, outputVertex, inputVertex);
=======
		connectJobVertices(connection, inputNumber, outputVertex, outputConfig, inputVertex, inputConfig);
>>>>>>> 302fb446
	}

	/**
	 * @param connection
	 * @param inputNumber 
	 * @param outputVertex
	 * @param outputConfig 
	 * @param inputVertex
	 * @param inputConfig 
	 * @throws CompilerException
	 * @throws JobGraphDefinitionException
	 */
<<<<<<< HEAD
	private void connectWithSFRStrategy(PactConnection connection,
			AbstractJobVertex outputVertex, AbstractJobVertex inputVertex)
=======
	private void connectWithSFRStrategy(PactConnection connection, int inputNumber,
			final AbstractJobVertex outputVertex, final TaskConfig outputConfig,
			final AbstractJobVertex inputVertex, final TaskConfig inputConfig)
>>>>>>> 302fb446
	throws CompilerException, JobGraphDefinitionException
	{
		// check if shipStrategy suits child
		switch (connection.getTargetPact().getPactType()) {
		case Cross: 	// ok
			break;
		default:
			throw new CompilerException("ShipStrategy " + connection.getShipStrategy().name() + " does not suit PACT "
				+ connection.getTargetPact().getPactType().name());
		}

		// TODO: implement SFR
		throw new UnsupportedOperationException("SFR shipping strategy not supported yet");
	}
	
	/**
	 * Adds the necessary vertexes for sampling & histogram creation etc for range partitioning
	 * @param connection
	 * @param outputVertex
	 * @param inputVertex
	 * @throws JobGraphDefinitionException 
	 */
	private void connectWithSamplingPartitionRangeStrategy(PactConnection connection, int inputNumber,
			final AbstractJobVertex outputVertex, final TaskConfig outputConfig,
			final AbstractJobVertex inputVertex, final TaskConfig inputConfig, boolean firstCall)
	throws JobGraphDefinitionException
	{
		int sourceDOP = connection.getSourcePact().getDegreeOfParallelism();
		int sourceIPM = connection.getSourcePact().getInstancesPerMachine();
		int targetDOP = connection.getTargetPact().getDegreeOfParallelism();
//		int targetIPM = connection.getTargetPact().getInstancesPerMachine();
		Class<?> sourceStub = connection.getSourcePact().getPactContract().getUserCodeClass();
		
		//TODO: Check for which pact types it makes sense
		
		//When parallelism is one there is nothing to partition
		//if(sourceDOP == 1 && targetDOP == 1) {
		if(targetDOP == 1) {
			if(sourceDOP == 1) {
				outputVertex.connectTo(inputVertex, ChannelType.INMEMORY, CompressionLevel.NO_COMPRESSION);
			} else {
				outputVertex.connectTo(inputVertex, ChannelType.NETWORK, CompressionLevel.NO_COMPRESSION);
			}
			outputConfig.addOutputShipStrategy(ShipStrategy.FORWARD);
			inputConfig.addInputShipStrategy(ShipStrategy.FORWARD, inputNumber);
			return;
		}

		
		//Add sample vertex
		JobTaskVertex sampleVertex = new JobTaskVertex("Range partition - sampling", this.jobGraph);
		this.auxVertices.add(sampleVertex);
		sampleVertex.setTaskClass(SampleTask.class);
		TaskConfig sampleConfig = new TaskConfig(sampleVertex.getConfiguration());
		//sampleConfig.setStubClass((Class<? extends Stub<?, ?>>) AdaptiveKeySampleStub.class);
		sampleVertex.setNumberOfSubtasks(sourceDOP);
		if (sourceIPM >= 1) {
			sampleVertex.setNumberOfSubtasksPerInstance(sourceIPM);
		}
		sampleConfig.setStubClass(sourceStub);
		//Connect with input
		outputVertex.connectTo(sampleVertex, ChannelType.INMEMORY, CompressionLevel.NO_COMPRESSION);
		outputConfig.addOutputShipStrategy(ShipStrategy.FORWARD);
		sampleConfig.addInputShipStrategy(ShipStrategy.FORWARD, 1);
		
		
		// firstCall indicated that this is the first call for one input which might have multiple predecessors
		
		// on the first call we have to instantiate the histogram which will be use by all predecessors
		// -> on all consecutive calls we connect the new output node to the already instantiated histogramVertex
		TaskConfig histogramConfig;
		if(firstCall) {
			//Add histogram building vertex;
			this.histogramVertex = new JobTaskVertex("Range partition - histograming", this.jobGraph);
			this.auxVertices.add(this.histogramVertex);
			this.histogramVertex.setTaskClass(HistogramTask.class);
			this.histogramVertex.setNumberOfSubtasks(1);
			// reset counter because we instantiated a new histogram
			this.numberOfHistogramInputs = 0;
			
			histogramConfig = new TaskConfig(this.histogramVertex.getConfiguration());
			histogramConfig.setStubClass(sourceStub);
			histogramConfig.setLocalStrategy(LocalStrategy.SORT);
			Configuration histogramStubConfig = new Configuration();
			histogramStubConfig.setInteger(HistogramTask.NUMBER_OF_BUCKETS, targetDOP);
			histogramConfig.setStubParameters(histogramStubConfig);
			assignMemory(histogramConfig, outputConfig.getStubParameters().getInteger(HistogramTask.HISTOGRAM_MEMORY,-1));
		} else {
			histogramConfig = new TaskConfig(this.histogramVertex.getConfiguration());
		}
		//Connect with input
		histogramConfig.addInputShipStrategy(ShipStrategy.FORWARD, ++this.numberOfHistogramInputs);
		sampleConfig.addOutputShipStrategy(ShipStrategy.FORWARD);
		sampleVertex.connectTo(this.histogramVertex, ChannelType.NETWORK, CompressionLevel.NO_COMPRESSION);
		
		
		//Add range distributor vertex
		JobTaskVertex partitionVertex = new JobTaskVertex("Range partition - partitioning", this.jobGraph);
		this.auxVertices.add(partitionVertex);
		partitionVertex.setTaskClass(PartitionTask.class);
		partitionVertex.setNumberOfSubtasks(sourceDOP);
		if (sourceIPM >= 1) {
			partitionVertex.setNumberOfSubtasksPerInstance(sourceIPM);
		}
		TaskConfig partitionConfig = new TaskConfig(partitionVertex.getConfiguration());
		partitionConfig.setStubClass(sourceStub);
		Configuration partitionStubConfig = new Configuration();
		partitionStubConfig.setString(PartitionTask.GLOBAL_PARTITIONING_ORDER, 
			connection.getTargetPact().getGlobalProperties().getKeyOrder().name());
		partitionConfig.setStubParameters(partitionStubConfig);
			
		//Add temp vertex to avoid blocking
		JobTaskVertex tempVertex = generateTempVertex(
				// source pact stub contains out key and value
				connection.getSourcePact().getPactContract().getUserCodeClass(),
				// keep parallelization of source pact
				sourceDOP, sourceIPM);
		
		tempVertex.setVertexToShareInstancesWith(outputVertex);
		TaskConfig tempConfig = new TaskConfig(tempVertex.getConfiguration());

		//Connect data to tempVertex (partitioner)
		outputVertex.connectTo(tempVertex, ChannelType.INMEMORY, CompressionLevel.NO_COMPRESSION);
		tempConfig.addInputShipStrategy(ShipStrategy.FORWARD, 1);
		outputConfig.addOutputShipStrategy(ShipStrategy.FORWARD);
		
		//Connect tempVertex (data) to partitionVertex
		tempVertex.connectTo(partitionVertex, ChannelType.INMEMORY, CompressionLevel.NO_COMPRESSION);
		// tempVertex is always connected as second input to the partitioner (2-input node).
		// the second input is the data input
		partitionConfig.addInputShipStrategy(ShipStrategy.FORWARD, 2);
		tempConfig.addOutputShipStrategy(ShipStrategy.FORWARD);
			
		//Connect histogram with partitioner
		this.histogramVertex.connectTo(partitionVertex, ChannelType.NETWORK, CompressionLevel.NO_COMPRESSION);
		// histogramVertex is always connected as first input to the partitioner (2-input node).
		// the first input is the statistic input
		partitionConfig.addInputShipStrategy(ShipStrategy.BROADCAST, 1);
		histogramConfig.addOutputShipStrategy(ShipStrategy.BROADCAST);

		//Connect to receiving vertex
		partitionVertex.connectTo(inputVertex, ChannelType.NETWORK, CompressionLevel.NO_COMPRESSION);
		inputConfig.addInputShipStrategy(ShipStrategy.PARTITION_RANGE, inputNumber);
		partitionConfig.addOutputShipStrategy(ShipStrategy.PARTITION_RANGE);
	}
	
	/**
	 * Implements range partitioning with a user-defined data distribution
	 * @param connection
	 * @param outputVertex
	 * @param inputVertex
	 * @throws JobGraphDefinitionException 
	 */
	private void connectWithGivenDistributionPartitionRangeStrategy(PactConnection connection, int inputNumber,
			final AbstractJobVertex outputVertex, final TaskConfig outputConfig,
			final AbstractJobVertex inputVertex, final TaskConfig inputConfig)
	throws JobGraphDefinitionException
	{
		int sourceDOP = connection.getSourcePact().getDegreeOfParallelism();
		int sourceIPM = connection.getSourcePact().getInstancesPerMachine();
		int targetDOP = connection.getTargetPact().getDegreeOfParallelism();
//		int targetIPM = connection.getTargetPact().getInstancesPerMachine();
		Class<?> sourceStub = connection.getSourcePact().getPactContract().getUserCodeClass();
		
		//When parallelism is one there is nothing to partition
		//if(sourceDOP == 1 && targetDOP == 1) {
		if(targetDOP == 1) {
			if(sourceDOP == 1) {
				outputVertex.connectTo(inputVertex, ChannelType.INMEMORY, CompressionLevel.NO_COMPRESSION);
			} else {
				outputVertex.connectTo(inputVertex, ChannelType.NETWORK, CompressionLevel.NO_COMPRESSION);
			}
			outputConfig.addOutputShipStrategy(ShipStrategy.FORWARD);
			inputConfig.addInputShipStrategy(ShipStrategy.FORWARD, inputNumber);
			return;
		}
		
		//Add range distributor vertex
		JobTaskVertex partitionVertex = new JobTaskVertex("Range partition - partitioning", this.jobGraph);
		this.auxVertices.add(partitionVertex);
		partitionVertex.setTaskClass(PartitionTask.class);
		partitionVertex.setNumberOfSubtasks(sourceDOP);
		if (sourceIPM >= 1) {
			partitionVertex.setNumberOfSubtasksPerInstance(sourceIPM);
		}
		TaskConfig partitionConfig = new TaskConfig(partitionVertex.getConfiguration());
		partitionConfig.setStubClass(sourceStub);
		Configuration partitionStubConfig = new Configuration();
		partitionStubConfig.setString(PartitionTask.GLOBAL_PARTITIONING_ORDER, 
			connection.getTargetPact().getGlobalProperties().getKeyOrder().name());
		partitionStubConfig.setBoolean(PartitionTask.PARTITION_BY_SAMPLING, false);
		partitionStubConfig.setInteger(PartitionTask.NUMBER_OF_PARTITIONS, targetDOP);
		partitionStubConfig.setClass(PartitionTask.DATA_DISTRIBUTION_CLASS,
			connection.getTargetPact().getPactContract().getCompilerHints().getInputDistributionClass());
		partitionConfig.setStubParameters(partitionStubConfig);
		
		//Connect partitioner with sending vertex
		outputVertex.connectTo(partitionVertex, ChannelType.INMEMORY, CompressionLevel.NO_COMPRESSION);
		// we don't use the statistic input, because the partitioning strategy is given
		// hence partitionVertex in now a single input node, hence we connect to input 1
		partitionConfig.addInputShipStrategy(ShipStrategy.FORWARD, 1);
		outputConfig.addOutputShipStrategy(ShipStrategy.FORWARD);
		
		//Connect to receiving vertex
		partitionVertex.connectTo(inputVertex, ChannelType.NETWORK, CompressionLevel.NO_COMPRESSION);
		inputConfig.addInputShipStrategy(ShipStrategy.PARTITION_RANGE, inputNumber);
		partitionConfig.addOutputShipStrategy(ShipStrategy.PARTITION_RANGE);
	}

	/**
	 * @param connection
	 * @param outputVertex
	 * @param inputVertex
	 * @throws JobGraphDefinitionException
	 * @throws CompilerException
	 */
	private void connectJobVertices(PactConnection connection, int inputNumber,
<<<<<<< HEAD
			AbstractJobVertex outputVertex, AbstractJobVertex inputVertex)
=======
			final AbstractJobVertex outputVertex, final TaskConfig outputConfig,
			final AbstractJobVertex inputVertex, final TaskConfig inputConfig)
>>>>>>> 302fb446
	throws JobGraphDefinitionException, CompilerException
	{
		ChannelType channelType = null;

		switch (connection.getShipStrategy()) {
		case FORWARD:
		case PARTITION_LOCAL_HASH:
			int sourceDOP = connection.getSourcePact().getDegreeOfParallelism();
			int sourceInnerDOP = connection.getSourcePact().getInstancesPerMachine();
			int sourceNumInstances = (int) Math.ceil((double) sourceDOP / (double) sourceInnerDOP);
			
			int targetDOP = connection.getTargetPact().getDegreeOfParallelism();
			int targetInnerDOP = connection.getTargetPact().getInstancesPerMachine();
			int targetNumInstances = (int) Math.ceil((double) targetDOP / (double) targetInnerDOP);
			
			channelType = sourceNumInstances == targetNumInstances ? ChannelType.INMEMORY : ChannelType.NETWORK;
			break;
		case PARTITION_HASH:
		case BROADCAST:
		case SFR:
			channelType = ChannelType.NETWORK;
			break;
		default:
			throw new IllegalArgumentException("Unsupported ship-strategy: " + connection.getShipStrategy().name());
		}

		TaskConfig tempConfig = null;
		
		final int[] keyPositions;
		final Class<? extends Key>[] keyTypes;
		
		final Contract targetContract = connection.getTargetPact().getPactContract();
		if (targetContract instanceof AbstractPact<?>) {
			AbstractPact<?> pact = (AbstractPact<?>) targetContract;
<<<<<<< HEAD
			keyPositions = pact.getKeyColumnNumbers(inputNumber);
=======
			keyPositions = pact.getKeyColumnNumbers(inputNumber-1);
>>>>>>> 302fb446
			keyTypes = pact.getKeyClasses();
		} else {
			keyPositions = null;
			keyTypes = null;
		}

		switch (connection.getTempMode()) {
		case NONE:
			outputVertex.connectTo(inputVertex, channelType, CompressionLevel.NO_COMPRESSION);
			// set strategies in task configs
			if ( (keyPositions == null | keyTypes == null) || (keyPositions.length == 0 | keyTypes.length == 0)) {
				outputConfig.addOutputShipStrategy(connection.getShipStrategy());
			} else {
				outputConfig.addOutputShipStrategy(connection.getShipStrategy(), keyPositions, keyTypes);
			}
<<<<<<< HEAD
			inputConfig.addInputShipStrategy(connection.getShipStrategy());
=======
			inputConfig.addInputShipStrategy(connection.getShipStrategy(), inputNumber);
>>>>>>> 302fb446
			break;
		case TEMP_SENDER_SIDE:
			// create tempTask
			int degreeOfParallelism = connection.getSourcePact().getDegreeOfParallelism();
			int instancesPerMachine = connection.getSourcePact().getInstancesPerMachine();

			JobTaskVertex tempVertex = generateTempVertex(
			// source pact stub contains out key and value
				connection.getSourcePact().getPactContract().getUserCodeClass(),
				// keep parallelization of source pact
				degreeOfParallelism, instancesPerMachine);

			// insert tempVertex between outputVertex and inputVertex and connect them
			outputVertex.connectTo(tempVertex, ChannelType.INMEMORY, CompressionLevel.NO_COMPRESSION);
			tempVertex.connectTo(inputVertex, channelType, CompressionLevel.NO_COMPRESSION);

			tempVertex.setVertexToShareInstancesWith(outputVertex);
			
			// get tempVertex config
			tempConfig = new TaskConfig(tempVertex.getConfiguration());

			// set strategies in task configs
			outputConfig.addOutputShipStrategy(ShipStrategy.FORWARD);
			tempConfig.addInputShipStrategy(ShipStrategy.FORWARD, 1);
			tempConfig.addOutputShipStrategy(connection.getShipStrategy());
			inputConfig.addInputShipStrategy(connection.getShipStrategy(), inputNumber);

			break;
		case TEMP_RECEIVER_SIDE:
			degreeOfParallelism = connection.getTargetPact().getDegreeOfParallelism();
			instancesPerMachine = connection.getTargetPact().getInstancesPerMachine();

			// create tempVertex
			tempVertex = generateTempVertex(
			// source pact stub contains out key and value
				connection.getSourcePact().getPactContract().getUserCodeClass(),
				// keep parallelization of target pact
				degreeOfParallelism, instancesPerMachine);

			// insert tempVertex between outputVertex and inputVertex and connect them
			outputVertex.connectTo(tempVertex, channelType, CompressionLevel.NO_COMPRESSION);
			tempVertex.connectTo(inputVertex, ChannelType.INMEMORY, CompressionLevel.NO_COMPRESSION);

			tempVertex.setVertexToShareInstancesWith(inputVertex);
			
			// get tempVertex config
			tempConfig = new TaskConfig(tempVertex.getConfiguration());

			// set strategies in task configs
			outputConfig.addOutputShipStrategy(connection.getShipStrategy());
			tempConfig.addInputShipStrategy(connection.getShipStrategy(), 1);
			tempConfig.addOutputShipStrategy(ShipStrategy.FORWARD);
			inputConfig.addInputShipStrategy(ShipStrategy.FORWARD, inputNumber);

			break;
		default:
			throw new CompilerException("Invalid connection temp mode: " + connection.getTempMode());
		}
	}

	// ------------------------------------------------------------------------
	// Assigning Memory
	// ------------------------------------------------------------------------

	private void assignMemory(TaskConfig config, int memSize)
	{
		config.setMemorySize(memSize * 1024L * 1024L);
		config.setNumFilehandles(DEFAULT_MERGE_FACTOR);
	}
<<<<<<< HEAD
=======
	
	// ------------------------------------------------------------------------
	// Task Chaining
	// ------------------------------------------------------------------------
	
	private static boolean isChainable(OptimizerNode node)
	{
		// node needs to have one input and be the only successor of its predecessor
		if (node.getIncomingConnections().size() == 1) {
			final List<PactConnection> connections = node.getIncomingConnections().get(0);
			if(connections.size() == 1) {
				final PactConnection conn = connections.get(0);
				final OptimizerNode predecessor = conn.getSourcePact();
				if (conn.getShipStrategy() == ShipStrategy.FORWARD && predecessor.getOutgoingConnections().size() == 1) {
					return node.getDegreeOfParallelism() == predecessor.getDegreeOfParallelism() && 
							node.getInstancesPerMachine() == predecessor.getInstancesPerMachine();
				}
			}
		}
		
		return false;
	}
	
	private static final class TaskInChain
	{
		private final Class<? extends ChainedTask> chainedTask;
		
		private final TaskConfig taskConfig;
		
		private final String taskName;
		
		private AbstractJobVertex containingVertex;

		TaskInChain(Class<? extends ChainedTask> chainedTask, TaskConfig taskConfig, String taskName) {
			this.chainedTask = chainedTask;
			this.taskConfig = taskConfig;
			this.taskName = taskName;
		}
		
		public Class<? extends ChainedTask> getChainedTask() {
			return this.chainedTask;
		}
		
		public TaskConfig getTaskConfig() {
			return this.taskConfig;
		}
		
		public String getTaskName() {
			return this.taskName;
		}
		
		public AbstractJobVertex getContainingVertex() {
			return this.containingVertex;
		}
		
		public void setContainingVertex(AbstractJobVertex containingVertex) {
			this.containingVertex = containingVertex;
		}
	}
>>>>>>> 302fb446
}<|MERGE_RESOLUTION|>--- conflicted
+++ resolved
@@ -30,12 +30,8 @@
 import eu.stratosphere.nephele.jobgraph.AbstractJobVertex;
 import eu.stratosphere.nephele.jobgraph.JobGraph;
 import eu.stratosphere.nephele.jobgraph.JobGraphDefinitionException;
-<<<<<<< HEAD
-import eu.stratosphere.nephele.jobgraph.AbstractJobOutputVertex;
-=======
 import eu.stratosphere.nephele.jobgraph.JobInputVertex;
 import eu.stratosphere.nephele.jobgraph.JobOutputVertex;
->>>>>>> 302fb446
 import eu.stratosphere.nephele.jobgraph.JobTaskVertex;
 import eu.stratosphere.pact.common.contract.AbstractPact;
 import eu.stratosphere.pact.common.contract.CoGroupContract;
@@ -44,10 +40,7 @@
 import eu.stratosphere.pact.common.contract.GenericDataSource;
 import eu.stratosphere.pact.common.contract.MapContract;
 import eu.stratosphere.pact.common.contract.MatchContract;
-<<<<<<< HEAD
-=======
 import eu.stratosphere.pact.common.contract.ReduceContract;
->>>>>>> 302fb446
 import eu.stratosphere.pact.common.plan.Visitor;
 import eu.stratosphere.pact.common.type.Key;
 import eu.stratosphere.pact.compiler.CompilerException;
@@ -296,31 +289,6 @@
 				return;
 			}
 
-<<<<<<< HEAD
-			for (int i = 0; i < incomingConns.size(); i++)
-			{
-				final PactConnection connection = incomingConns.get(i);
-				// get parent vertex
-				AbstractJobVertex outputVertex = this.vertices.get(connection.getSourcePact());
-				if (outputVertex == null) {
-					throw new Exception("Parent vertex was not initialized");
-				}
-
-				switch (connection.getShipStrategy()) {
-				case FORWARD:
-					connectWithForwardStrategy(connection, i, outputVertex, inputVertex);
-					break;
-				case PARTITION_LOCAL_HASH:
-				case PARTITION_HASH:
-					connectWithPartitionStrategy(connection, i, outputVertex, inputVertex);
-					break;
-				case BROADCAST:
-					connectWithBroadcastStrategy(connection, i, outputVertex, inputVertex);
-					break;
-				case PARTITION_RANGE:
-					if(isDistributionGiven(connection)) {
-						connectWithGivenDistributionPartitionRangeStrategy(connection, outputVertex, inputVertex);
-=======
 			// check whether this node has its own task, or is chained to another one
 			if (inputVertex == null) {
 
@@ -375,7 +343,6 @@
 							throw new IllegalStateException("Chained task predecessor has not been assigned its containing vertex.");
 						outputVertex = chainedTask.getContainingVertex();
 						outputVertexConfig = chainedTask.getTaskConfig();
->>>>>>> 302fb446
 					} else {
 						outputVertexConfig = new TaskConfig(outputVertex.getConfiguration());
 					}
@@ -410,8 +377,7 @@
 				
 				++inputIndex;
 			}
-		}
-		catch (Exception e) {
+		} catch (Exception e) {
 			throw new CompilerException(
 				"An error occurred while translating the optimized plan to a nephele JobGraph: " + e.getMessage(), e);
 		}
@@ -432,20 +398,6 @@
 	 */
 	private JobTaskVertex generateMapVertex(OptimizerNode mapNode) throws CompilerException
 	{
-<<<<<<< HEAD
-		MapContract mc = ((MapNode) mapNode).getPactContract();
-		
-		// create task vertex
-		JobTaskVertex mapVertex = new JobTaskVertex(mapNode.getPactContract().getName(), this.jobGraph);
-		// set task class
-		mapVertex.setTaskClass(MapTask.class);
-
-		// get task configuration object
-		TaskConfig mapConfig = new TaskConfig(mapVertex.getConfiguration());
-		// set user code class
-		mapConfig.setStubClass(mc.getUserCodeClass());
-
-=======
 		final MapContract mc = ((MapNode) mapNode).getPactContract();
 		final JobTaskVertex mapVertex;
 		final TaskConfig mapConfig;
@@ -468,7 +420,6 @@
 		// set user code class
 		mapConfig.setStubClass(mc.getUserCodeClass());
 	
->>>>>>> 302fb446
 		// set local strategy
 		switch (mapNode.getLocalStrategy()) {
 		case NONE:
@@ -857,18 +808,10 @@
 	 * @throws CompilerException
 	 */
 	private void connectWithForwardStrategy(PactConnection connection, int inputNumber,
-<<<<<<< HEAD
-			AbstractJobVertex outputVertex,	AbstractJobVertex inputVertex)
-	throws CompilerException, JobGraphDefinitionException {
-		// TODO: currently we do a 1-to-1 mapping one the same instance. Hence, we use INMEMORY channels
-		// We should add the possibility to distribute the load to multiple machines (one local, x remote)
-
-=======
 			final AbstractJobVertex outputVertex, final TaskConfig outputConfig,
 			final AbstractJobVertex inputVertex, final TaskConfig inputConfig)
 	throws CompilerException, JobGraphDefinitionException
 	{
->>>>>>> 302fb446
 		// check if shipStrategy suits child
 		switch (connection.getTargetPact().getPactType()) {
 		case Map:		// ok (Default)
@@ -883,12 +826,7 @@
 				+ connection.getTargetPact().getPactType().name());
 		}
 
-<<<<<<< HEAD
-		connectJobVertices(connection, inputNumber, outputVertex, inputVertex);
-
-=======
 		connectJobVertices(connection, inputNumber, outputVertex, outputConfig, inputVertex, inputConfig);
->>>>>>> 302fb446
 	}
 
 	/**
@@ -899,49 +837,25 @@
 	 * @throws JobGraphDefinitionException
 	 */
 	private void connectWithPartitionStrategy(PactConnection connection, int inputNumber,
-<<<<<<< HEAD
-			AbstractJobVertex outputVertex,	AbstractJobVertex inputVertex)
-=======
 			final AbstractJobVertex outputVertex, final TaskConfig outputConfig,
 			final AbstractJobVertex inputVertex, final TaskConfig inputConfig)
->>>>>>> 302fb446
 	throws CompilerException, JobGraphDefinitionException
 	{
 		// check if shipStrategy suits child
 		switch (connection.getTargetPact().getPactType())
 		{
-<<<<<<< HEAD
-		case Map:
-			// ok (Partitioning before map increases data volume)
-		case Reduce:
-			// ok (Default)
-		case Match:
-			// ok (Partitioning exist already or forward for broadcast)
-		case Cross:
-			// ok (Partitioning with broadcast before cross increases data volume)
-		case Cogroup:
-			// ok (Default)
-		case DataSink:
-			// ok
-=======
 		case Map:		// ok (Partitioning before map increases data volume)
 		case Reduce:	// ok (Default)
 		case Match:		// ok (Partitioning exist already or forward for broadcast)
 		case Cross:		// ok (Partitioning with broadcast before cross increases data volume)
 		case Cogroup:	// ok (Default)
 		case DataSink:	// ok
->>>>>>> 302fb446
 			break;
 		default:
 			throw new CompilerException("ShipStrategy " + connection.getShipStrategy().name() + " does not suit PACT "
 				+ connection.getTargetPact().getPactType().name());
 		}
-<<<<<<< HEAD
-
-		connectJobVertices(connection, inputNumber, outputVertex, inputVertex);
-=======
 		connectJobVertices(connection, inputNumber, outputVertex, outputConfig, inputVertex, inputConfig);
->>>>>>> 302fb446
 	}
 
 	/**
@@ -952,12 +866,8 @@
 	 * @throws JobGraphDefinitionException
 	 */
 	private void connectWithBroadcastStrategy(PactConnection connection, int inputNumber,
-<<<<<<< HEAD
-			AbstractJobVertex outputVertex,	AbstractJobVertex inputVertex)
-=======
 			final AbstractJobVertex outputVertex, final TaskConfig outputConfig,
 			final AbstractJobVertex inputVertex, final TaskConfig inputConfig)
->>>>>>> 302fb446
 	throws CompilerException, JobGraphDefinitionException
 	{
 		// check if shipStrategy suits child
@@ -970,11 +880,7 @@
 				+ connection.getTargetPact().getPactType().name());
 		}
 
-<<<<<<< HEAD
-		connectJobVertices(connection, inputNumber, outputVertex, inputVertex);
-=======
 		connectJobVertices(connection, inputNumber, outputVertex, outputConfig, inputVertex, inputConfig);
->>>>>>> 302fb446
 	}
 
 	/**
@@ -987,14 +893,9 @@
 	 * @throws CompilerException
 	 * @throws JobGraphDefinitionException
 	 */
-<<<<<<< HEAD
-	private void connectWithSFRStrategy(PactConnection connection,
-			AbstractJobVertex outputVertex, AbstractJobVertex inputVertex)
-=======
 	private void connectWithSFRStrategy(PactConnection connection, int inputNumber,
 			final AbstractJobVertex outputVertex, final TaskConfig outputConfig,
 			final AbstractJobVertex inputVertex, final TaskConfig inputConfig)
->>>>>>> 302fb446
 	throws CompilerException, JobGraphDefinitionException
 	{
 		// check if shipStrategy suits child
@@ -1212,12 +1113,8 @@
 	 * @throws CompilerException
 	 */
 	private void connectJobVertices(PactConnection connection, int inputNumber,
-<<<<<<< HEAD
-			AbstractJobVertex outputVertex, AbstractJobVertex inputVertex)
-=======
 			final AbstractJobVertex outputVertex, final TaskConfig outputConfig,
 			final AbstractJobVertex inputVertex, final TaskConfig inputConfig)
->>>>>>> 302fb446
 	throws JobGraphDefinitionException, CompilerException
 	{
 		ChannelType channelType = null;
@@ -1252,11 +1149,7 @@
 		final Contract targetContract = connection.getTargetPact().getPactContract();
 		if (targetContract instanceof AbstractPact<?>) {
 			AbstractPact<?> pact = (AbstractPact<?>) targetContract;
-<<<<<<< HEAD
-			keyPositions = pact.getKeyColumnNumbers(inputNumber);
-=======
 			keyPositions = pact.getKeyColumnNumbers(inputNumber-1);
->>>>>>> 302fb446
 			keyTypes = pact.getKeyClasses();
 		} else {
 			keyPositions = null;
@@ -1272,11 +1165,7 @@
 			} else {
 				outputConfig.addOutputShipStrategy(connection.getShipStrategy(), keyPositions, keyTypes);
 			}
-<<<<<<< HEAD
-			inputConfig.addInputShipStrategy(connection.getShipStrategy());
-=======
 			inputConfig.addInputShipStrategy(connection.getShipStrategy(), inputNumber);
->>>>>>> 302fb446
 			break;
 		case TEMP_SENDER_SIDE:
 			// create tempTask
@@ -1346,8 +1235,6 @@
 		config.setMemorySize(memSize * 1024L * 1024L);
 		config.setNumFilehandles(DEFAULT_MERGE_FACTOR);
 	}
-<<<<<<< HEAD
-=======
 	
 	// ------------------------------------------------------------------------
 	// Task Chaining
@@ -1407,5 +1294,4 @@
 			this.containingVertex = containingVertex;
 		}
 	}
->>>>>>> 302fb446
 }
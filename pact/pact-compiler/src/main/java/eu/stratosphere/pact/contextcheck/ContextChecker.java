--- conflicted
+++ resolved
@@ -20,17 +20,8 @@
 import java.util.Set;
 
 import eu.stratosphere.pact.common.contract.Contract;
-<<<<<<< HEAD
-import eu.stratosphere.pact.common.contract.CrossContract;
-import eu.stratosphere.pact.common.contract.DualInputContract;
-import eu.stratosphere.pact.common.contract.FileDataSinkContract;
-import eu.stratosphere.pact.common.contract.MapContract;
-import eu.stratosphere.pact.common.contract.MatchContract;
-import eu.stratosphere.pact.common.contract.ReduceContract;
-=======
 import eu.stratosphere.pact.common.contract.DualInputContract;
 import eu.stratosphere.pact.common.contract.GenericDataSink;
->>>>>>> 3775fdca
 import eu.stratosphere.pact.common.contract.SingleInputContract;
 import eu.stratosphere.pact.common.plan.Plan;
 import eu.stratosphere.pact.common.plan.Visitor;
@@ -135,23 +126,6 @@
 		if (input.size() == 0) {
 			throw new MissingChildException();
 		}
-<<<<<<< HEAD
-
-		ContractInspector nodeInspector = new ContractInspector(singleInputContract);
-		ContractInspector inputInspector = new ContractInspector(input.get(0));
-
-		Class<?> nodeInKeyClass = nodeInspector.getInput1KeyClass();
-		Class<?> nodeInValueClass = nodeInspector.getInput1ValueClass();
-
-		Class<?> inputOutKeyClass = inputInspector.getOutputKeyClass();
-		Class<?> inputOutValueClass = inputInspector.getOutputValueClass();
-
-		// check for correctness of input types
-		if (!nodeInKeyClass.equals(inputOutKeyClass) || !nodeInValueClass.equals(inputOutValueClass)) {
-			throw new ChannelTypeException();
-		}
-=======
->>>>>>> 3775fdca
 	}
 
 	/**
@@ -161,45 +135,14 @@
 	 * @param dualInputContract
 	 *        DualInputContract that is checked.
 	 */
-<<<<<<< HEAD
-	private void checkDualInputContract(DualInputContract<?, ?, ?, ?, ?, ?> dualInputContract) {
+	private void checkDualInputContract(DualInputContract<?> dualInputContract) {
 		List<Contract> input1 = dualInputContract.getFirstInputs();
 		List<Contract> input2 = dualInputContract.getSecondInputs();
-=======
-	private void checkDualInputContract(DualInputContract<?> dualInputContract) {
-		Contract input1 = dualInputContract.getFirstInput();
-		Contract input2 = dualInputContract.getSecondInput();
->>>>>>> 3775fdca
 
 		// check if input exists
 		if (input1.size() == 0 || input2.size() == 0) {
 			throw new MissingChildException();
 		}
-<<<<<<< HEAD
-
-		ContractInspector nodeInspector = new ContractInspector(dualInputContract);
-		ContractInspector input1Inspector = new ContractInspector(input1.get(0));
-		ContractInspector input2Inspector = new ContractInspector(input2.get(0));
-
-		Class<?> nodeInKey1Class = nodeInspector.getInput1KeyClass();
-		Class<?> nodeInValue1Class = nodeInspector.getInput1ValueClass();
-
-		Class<?> nodeInKey2Class = nodeInspector.getInput2KeyClass();
-		Class<?> nodeInValue2Class = nodeInspector.getInput2ValueClass();
-
-		Class<?> input1OutKeyClass = input1Inspector.getOutputKeyClass();
-		Class<?> input1OutValueClass = input1Inspector.getOutputValueClass();
-
-		Class<?> input2OutKeyClass = input2Inspector.getOutputKeyClass();
-		Class<?> input2OutValueClass = input2Inspector.getOutputValueClass();
-
-		// check for correctness of input types
-		if (!nodeInKey1Class.equals(input1OutKeyClass) || !nodeInValue1Class.equals(input1OutValueClass)
-			|| !nodeInKey2Class.equals(input2OutKeyClass) || !nodeInValue2Class.equals(input2OutValueClass)) {
-			throw new ChannelTypeException();
-		}
-=======
->>>>>>> 3775fdca
 	}
 
 }